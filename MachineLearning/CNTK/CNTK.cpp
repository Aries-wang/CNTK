--- conflicted
+++ resolved
@@ -781,13 +781,13 @@
 
     if (config.Exists("NDLNetworkBuilder"))
     {
-        ConfigParameters ndlNetworkBuilderConfig(config("NDLNetworkBuilder"));
-        netBuilder = unique_ptr<IComputationNetBuilder<ElemType>>(new NDLBuilder<ElemType>(ndlNetworkBuilderConfig));
+        ConfigParameters ndlNetworkBuilderConfig(config("NDLNetworkBuilder"));
+        netBuilder = unique_ptr<IComputationNetBuilder<ElemType>>(new NDLBuilder<ElemType>(ndlNetworkBuilderConfig));
     }
     else if (config.Exists("SimpleNetworkBuilder"))
     {
-        ConfigParameters simpleNetworkBuilderConfig(config("SimpleNetworkBuilder"));
-        netBuilder = unique_ptr<IComputationNetBuilder<ElemType>>(new SimpleNetworkBuilder<ElemType>(simpleNetworkBuilderConfig));
+        ConfigParameters simpleNetworkBuilderConfig(config("SimpleNetworkBuilder"));
+        netBuilder = unique_ptr<IComputationNetBuilder<ElemType>>(new SimpleNetworkBuilder<ElemType>(simpleNetworkBuilderConfig));
     }
     else if (config.Exists("ExperimentalNetworkBuilder"))   // for testing/early access to NDL extensions
     {
@@ -1303,10 +1303,7 @@
             if (action[j] == "train" || action[j] == "trainRNN")
             {
                 wstring modelPath = commandParams("modelPath");
-<<<<<<< HEAD
                 std::wcerr << "CNTKModelPath: " << modelPath << endl;
-=======
-                std::wcout << "CNTKModelPath: " << modelPath << endl;
                 ConfigParameters configSGD(commandParams("SGD"));
                 size_t maxEpochs = configSGD("maxEpochs");
                 std::cerr << "CNTKCommandTrainInfo: " + command[i] << " : " << maxEpochs << endl;
@@ -1327,8 +1324,7 @@
         for (int j = 0; j < action.size(); j++)
         {
             if (action[j] == "train" || action[j] == "trainRNN")
-            {
->>>>>>> 7958779c
+            {
                 std::cerr << "CNTKCommandTrainBegin: " + command[i] << endl;
                 DoTrain<ElemType>(commandParams);
                 std::cerr << "CNTKCommandTrainEnd: " + command[i] << endl;
@@ -1575,7 +1571,7 @@
     catch (const ScriptableObjects::ScriptingError &err)
     {
         fprintf(stderr, "EXCEPTION occurred: %s\n", err.what());
-        err.PrintError();
+        err.PrintError();
         return EXIT_FAILURE;
     }
     catch (const std::exception &err)
@@ -1594,23 +1590,23 @@
 }
 
 #ifdef __WINDOWS__
-void terminate_this() { fprintf(stderr, "terminate_this: aborting\n"), fflush(stderr); exit(EXIT_FAILURE); }
-
-int wmain(int argc, wchar_t* argv[])    // wmain wrapper that reports Win32 exceptions
-{
-    set_terminate (terminate_this); // insert a termination handler to ensure stderr gets flushed before actually terminating
-    // Note: this does not seem to work--processes with this seem to just hang instead of terminating
-    __try
-    {
-        return wmain1 (argc, argv);
-    }
-    __except (1/*EXCEPTION_EXECUTE_HANDLER, see excpt.h--not using constant to avoid Windows header in here*/)
-    {
-        fprintf (stderr, "CNTK: Win32 exception caught (such an access violation or a stack overflow)\n");  // TODO: separate out these two into a separate message
-        fflush (stderr);
-        exit (EXIT_FAILURE);
-    }
-}
+void terminate_this() { fprintf(stderr, "terminate_this: aborting\n"), fflush(stderr); exit(EXIT_FAILURE); }
+
+int wmain(int argc, wchar_t* argv[])    // wmain wrapper that reports Win32 exceptions
+{
+    set_terminate (terminate_this); // insert a termination handler to ensure stderr gets flushed before actually terminating
+    // Note: this does not seem to work--processes with this seem to just hang instead of terminating
+    __try
+    {
+        return wmain1 (argc, argv);
+    }
+    __except (1/*EXCEPTION_EXECUTE_HANDLER, see excpt.h--not using constant to avoid Windows header in here*/)
+    {
+        fprintf (stderr, "CNTK: Win32 exception caught (such an access violation or a stack overflow)\n");  // TODO: separate out these two into a separate message
+        fflush (stderr);
+        exit (EXIT_FAILURE);
+    }
+}
 #endif
 
 #ifdef __UNIX__
