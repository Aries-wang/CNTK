--- conflicted
+++ resolved
@@ -124,7 +124,6 @@
         self.dim1 = dim1
         self.dim2 = dim2
 
-<<<<<<< HEAD
 class Times(ComputationNode):
     def __init__(self, A, B, outputRank=1, name='Times'):
         super(Times, self).__init__(params=['A', 'B', 'outputRank'], name=name)
@@ -433,17 +432,4 @@
 class Transpose(TransposeDimensions):
     def __init__(self, x, name='Transpose'):
         super(Transpose, self).__init__(x, 1, 2, name=name)
-        self.params=['x']
-=======
-def mean(x, axis=None, keepdims=False):
-    # TODO check axes
-    return Operator("Mean", (x,),
-            #TODO axis
-            get_output_shape=lambda a : a.get_shape()[:-1] # TODO
-            )
-
-def categorical_crossentropy(output, target):
-    return Operator("CrossEntropy", (output, target), 
-            get_output_shape=lambda a,b: a.get_shape()[:-1]
-            ) 
->>>>>>> 69b6b61b
+        self.params=['x']