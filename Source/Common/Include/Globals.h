//
// Copyright (c) Microsoft. All rights reserved.
// Licensed under the MIT license. See LICENSE.md file in the project root for full license information.
//

#pragma once

#include <atomic>
#include <string>
#include "Basics.h"

namespace Microsoft { namespace MSR { namespace CNTK {

    // Class containing global configuration for CNTK.
    class Globals
    {
    public:
        static void ForceDeterministicAlgorithms()
        {
            m_forceDeterministicAlgorithms = true;
        }

        static bool ShouldForceDeterministicAlgorithms()
        {
            return m_forceDeterministicAlgorithms;
        }

<<<<<<< HEAD
        enum cudnnAutotunePolicy : int
        {
=======
        enum cudnnAutotunePolicy : int {
>>>>>>> 1d0a75c4
            OPTIMISTIC = 0,
            PESSIMISTIC,
            MEMORY_AWARE
        };

        static void SetCudnnAutotunePolicy(std::string cudnnAutotunePolicy)
        {
            if (cudnnAutotunePolicy == "optimistic")
            {
                m_cudnnAutotunePolicy = OPTIMISTIC;
            }
            else if (cudnnAutotunePolicy == "pessimistic")
            {
                m_cudnnAutotunePolicy = PESSIMISTIC;
            }
            else if (cudnnAutotunePolicy == "memoryAware")
            {
                m_cudnnAutotunePolicy = MEMORY_AWARE;
            }
            else
                RuntimeError("Unknown cudnnAutotunePolicy: %s\n", cudnnAutotunePolicy);
        }

        static int GetCudnnAutotunePolicy()
        {
            return m_cudnnAutotunePolicy;
        }

    private:
        static std::atomic<bool> m_forceDeterministicAlgorithms;
        static int m_cudnnAutotunePolicy;
    };
}}}<|MERGE_RESOLUTION|>--- conflicted
+++ resolved
@@ -25,14 +25,10 @@
             return m_forceDeterministicAlgorithms;
         }
 
-<<<<<<< HEAD
         enum cudnnAutotunePolicy : int
         {
-=======
-        enum cudnnAutotunePolicy : int {
->>>>>>> 1d0a75c4
             OPTIMISTIC = 0,
-            PESSIMISTIC,
+            HEURISTIC,
             MEMORY_AWARE
         };
 
@@ -42,9 +38,9 @@
             {
                 m_cudnnAutotunePolicy = OPTIMISTIC;
             }
-            else if (cudnnAutotunePolicy == "pessimistic")
+            else if (cudnnAutotunePolicy == "heuristic")
             {
-                m_cudnnAutotunePolicy = PESSIMISTIC;
+                m_cudnnAutotunePolicy = HEURISTIC;
             }
             else if (cudnnAutotunePolicy == "memoryAware")
             {
