//
// Copyright (c) Microsoft. All rights reserved.
// Licensed under the MIT license. See LICENSE.md file in the project root for full license information.
//
#pragma once

#include "Basics.h"
#include "ComputationNode.h"
#include "ScriptableObjects.h"
#include "TensorShape.h"
#include "Matrix.h"
#include "File.h" // for LoadMatrixFromTextFile()

#include <unordered_set>
#include <map>
#include <string>
#include <vector>
#include <stdexcept>
#include <list>
#include <memory>
#include <algorithm>
#include <assert.h>

namespace Microsoft { namespace MSR { namespace CNTK {

// -----------------------------------------------------------------------
// LearnableParameter (/*no input*/)
// represents weight matrices and biases
// TODO: add -Node to the class name
// -----------------------------------------------------------------------

template <class ElemType>
class LearnableParameter : public ComputationNode<ElemType>, public NumInputs<0>
{
    typedef ComputationNode<ElemType> Base;
    UsingComputationNodeMembersBoilerplate;
    static const std::wstring TypeName()
    {
        return L"LearnableParameter";
    }

public:
    LearnableParameter(DEVICEID_TYPE deviceId, const wstring& name)
        : Base(deviceId, name)
    {
        SetLearningRateMultiplier(1.0f); // enable normal learning by default
        MarkValueNonSharable();
    }
    LearnableParameter(DEVICEID_TYPE deviceId, const wstring& name, const TensorShape& shape)
        : Base(deviceId, name)
    {
        SetLearningRateMultiplier(1.0f);
        MarkValueNonSharable();
        SetDims(shape, false);
        UpdateFunctionValuesSize(); // this allocates the matrix
        Value().SetValue(0);
    }
    LearnableParameter(DEVICEID_TYPE deviceId, const wstring& name, size_t rows, size_t cols)
        : LearnableParameter(deviceId, name, TensorShape(rows, cols))
    {
    }
    LearnableParameter(const ScriptableObjects::IConfigRecordPtr configp)
        : LearnableParameter(configp->Get(L"deviceId"), L"<placeholder>", configp->Get(L"shape"))
    {
        // TODO: Change dimensions to take a generic tensor instead. That will be a (minor) breaking change that will require fix-ups when converting from NDL to BrainScript.
        AttachInputs(configp, this->GetExpectedNumInputs());
<<<<<<< HEAD
        // parameters[rows, [cols=1]] plus other optional parameters (learningRateMultiplier=[1|0|float], init=[uniform|gaussian|fixedvalue], initValueScale=[1|float], value=[0|float])
        SetLearningRateMultiplier(configp->Get(L"learningRateMultiplier"));
=======
        // parameters[rows, [cols=1]] plus other optional parameters (needGradient=[true|false], init=[uniform|gaussian|fixedvalue], initValueScale=[1|float], value=[0|float])
        // TODO: "needGradient" should be renamed to better match m_learningRateMultiplier. It is also inconsistent with MEL which uses "needsGradient"
        SetLearningRateMultiplier((bool)configp->Get(L"needsGradient")? 1.0f : 0);
>>>>>>> aa74337d
        wstring initString = configp->Get(L"init");
        if (initString == L"fixedValue")
            Value().SetValue((ElemType) configp->Get(L"value"));
        else if (initString == L"uniform" || initString == L"gaussian")
        {
            // TODO: add these options also to old NDL
            static unsigned long randomSeed = 1;
            int forcedRandomSeed = configp->Get(L"randomSeed"); // forcing a specific random seed is useful for testing to get repeatable initialization independent of evaluation order
            InitRandom((initString == L"uniform"), forcedRandomSeed < 0 ? randomSeed++ : (unsigned long) forcedRandomSeed, configp->Get(L"initValueScale"), configp->Get(L"initOnCPUOnly"));
        }
        else if (initString == L"fromFile")
        {
            wstring initFromFilePath = configp->Get(L"initFromFilePath");
            if (initFromFilePath.empty())
                RuntimeError("initFromFilePath must be set when using \"fromFile\" initialization method");
            InitFromFile(initFromFilePath);
        }
        else
            RuntimeError("init must be one of the values of [ uniform | gaussian | fixedValue | fromFile ]");
    }

    virtual void Save(File& fstream) const override
    {
        Base::Save(fstream);
        fstream << m_learningRateMultiplier;
        m_sampleLayout.Save(fstream);
        fstream << Value();
    }

    virtual void Load(File& fstream, size_t modelVersion) override
    {
        Base::Load(fstream, modelVersion);

        TensorShape sampleLayout;

        if (modelVersion >= CNTK_MODEL_VERSION_3)
        {
            fstream >> m_learningRateMultiplier;
            sampleLayout.Load(fstream);
        }
        else // legacy format(s)
        {
            bool parameterUpdateRequired;
            fstream >> parameterUpdateRequired;
            SetLearningRateMultiplier((float)parameterUpdateRequired);

            size_t rows, cols;
            fstream >> rows >> cols;
            if (rows != 0) // legacy file format
                sampleLayout = TensorShape(rows, cols);
            else
            {
                sampleLayout.Load(fstream, /*acceptLegacyFormat=*/true);
                if (cols > 1) // in some legacy format, last tensor dimension was split off as an explicit column dimension
                    sampleLayout.AppendInPlace(sampleLayout.GetRank(), cols);
            }
        }

        LoadValue(fstream);
        SetDims(sampleLayout, false); // note: call this after LoadValue() since LoadValue() overwrites m_sampleLayout
        VerifyDataSize(Value());      // sanity check
    }

    // initialize with random numbers
    void InitRandom(const bool uniformInit,
                    const unsigned long randomSeed,
                    const ElemType initValueScale,
                    bool initOnCPUOnly) // if true then always init on CPU, making initialization consistent across both (for testing)
    {
        // fprintf(stderr, "%d x %d: %d  %ls\n", (int)GetNumRows(), (int)GetNumCols(), (int)randomSeed, NodeName().c_str());

        // the random seed offset is set via the "randomSeedOffset" parameter in config
        if (initOnCPUOnly)
            Value().TransferToDeviceIfNotThereAndNotAutoPlace(CPUDEVICE, true);
#if 1 // this more complex version is needed to repro test cases generated with an older version
        auto& value = GetSampleLayout().GetRank() > 2 ? Value() : ValueAsMatrix();
#else
        auto& value = Value();
#endif
        if (uniformInit)
        {
            // TODO: move these hidden extra factors out from here and into NDL, and make them visible in BS
            ElemType randRange = 0.05f * initValueScale;
            value.SetUniformRandomValue(-randRange, randRange, randomSeed);
        }
        else
        {
            size_t inputSize = GetAsMatrixNumCols();
            ElemType randInitstd = 0.2f * initValueScale / sqrt(ElemType(inputSize));
            value.SetGaussianRandomValue(0, randInitstd, randomSeed);
        }
        if (initOnCPUOnly)
            Value().TransferToDeviceIfNotThereAndNotAutoPlace(m_deviceId, true);
    }

    // initialize by reading a matrix from a text file
    void InitFromFile(const std::wstring& initFromFilePath)
    {
        size_t numRows, numCols;
        auto array = File::LoadMatrixFromTextFile<ElemType>(initFromFilePath, numRows, numCols);

        // infer tensor dimensions from input file if not set
        if (GetSampleLayout().GetNumElements() == 0)    // at least one dimension is 0
        {
            auto dims = GetSampleLayout().GetDims();
            // infer rank
            if (dims.size() == 0)
                dims.push_back(0);
            if (dims.size() == 1 && numCols != 1)
                dims.push_back(0);
            // infer #rows
            if (dims[0] == 0)           // infer row dimension as input matrix row dimension
                dims[0] = numRows;      // (if already set, then mismatch will be caught in VerifyDataSize() below)
            // infer #cols: product of all dimensions but the first must match matrix #cols; if there is a single 0 position, we infer it
            size_t zeroDim = 0;         // 0 means not found
            size_t prod = 1;
            for (size_t k = 1; k < dims.size(); k++)
            {
                auto dim = dims[k];
                if (dim != 0)
                    prod *= dim;
                else if (zeroDim == 0)
                    zeroDim = k;
                else
                    InvalidArgument("%ls %ls operation's specified shape [%s] cannot be inferred: Too many unknown dimensions.", NodeName().c_str(), OperationName().c_str(), string(GetSampleLayout()).c_str());
            }
            if (zeroDim != 0)   // we found a zero
            {
                dims[zeroDim] = numCols / prod;
                if (prod * dims[zeroDim] != numCols)
                    InvalidArgument("%ls %ls operation's specified shape [%s] cannot be inferred: Tensor shape cannot hold a [%d x %d] matrix.", NodeName().c_str(), OperationName().c_str(), string(GetSampleLayout()).c_str(), (int)numRows, (int)numCols);
            }
            SetDims(TensorShape(dims), false);
        }

        Value().SetValue(numRows, numCols, m_deviceId, array.data(), matrixFlagNormal);
        VerifyDataSize(Value());      // sanity check
    }

    // reload parameters from file
    // This is called from MEL.
    // TODO: Move this error check there, since this is called only from one place.
    void ReviseFromFile(const std::wstring& reviseFromFilePath)
    {
#if 1
        try
        {
            InitFromFile(reviseFromFilePath);
        }
        catch(const std::exception & e)
        {
            RuntimeError("ReviseFromFile: Failed to reload %ls %ls operation from file %ls: %s", NodeName().c_str(), OperationName().c_str(), reviseFromFilePath.c_str(), e.what());
        }
#else
        size_t numRows, numCols;
        auto array = File::LoadMatrixFromTextFile<ElemType>(reviseFromFilePath, numRows, numCols);
        size_t nRows, nCols;
        DetermineDataSize(nRows, nCols); // BUGBUG: private

        if (numRows != nRows || numCols != nCols)
        {
            RuntimeError("Error in ReviseFromFile for node %ls using file %ls:  original size (%d x %d) vs current size (%d x %d)",
                         m_nodeName.c_str(), reviseFromFilePath.c_str(), (int) nRows, (int) nCols, (int) numRows, (int) numCols);
        }

        Value().SetValue(numRows, numCols, m_deviceId, array.data(), matrixFlagNormal);
        VerifyDataSize(Value());      // sanity check
#endif
    }

    // computation functions don't do anything for parameter nodes
    virtual void UpdateFunctionMBSize() override
    {
    }

    virtual void /*ComputationNode::*/ BackpropTo(const size_t /*inputIndex*/, const FrameRange&) override
    {
    }
    virtual void /*ComputationNode::*/ ForwardProp(const FrameRange&) override
    {
    }

    virtual void /*ComputationNodeBase::*/ Validate(bool isFinalValidationPass) override
    {
        Base::Validate(isFinalValidationPass);
        m_pMBLayout = nullptr; // this node does not hold mini-batch data
    }

    virtual void DumpNodeInfo(const bool printValues, const bool printMetadata, File& fstream) const override
    {
        if (printMetadata)
        {
            Base::DumpNodeInfo(printValues, printMetadata, fstream);

            char str[4096];
            sprintf(str, "[%lu,%lu]  ", GetAsMatrixNumRows(), GetAsMatrixNumCols());
            fstream << string(str);
            sprintf(str, "learningRateMultiplier=%f  NeedsGradient=%s", m_learningRateMultiplier, m_learningRateMultiplier>0 ? "true" : "false"); // TODO: update NDL to accept a better matching name as well
            fstream << string(str);
        }

        PrintNodeValuesToFile(printValues, printMetadata, fstream);
    }
};

// -----------------------------------------------------------------------
// InputValueBase (/*no input*/)
// Base class for InputValue and SparseInputValue (typically fed by a DataReader)
// this covers four types: (regular vs. image) x (non-sparse vs. sparse)
// TODO: add -Node to the class names
// -----------------------------------------------------------------------

template <class ElemType>
class InputValueBase : public ComputationNode<ElemType>, public NumInputs<0>
{
    typedef ComputationNode<ElemType> Base;
    UsingComputationNodeMembers;

    void Init(const TensorShape& sampleLayout, bool isSparse)
    {
        m_isSparse = isSparse;
        MarkValueNonSharable();
        if (isSparse)
            ConvertToSparseMatrix();

        SetDims(sampleLayout, HasMBLayout()); // also called when reloading a file. Then we have an MBLayout, otherwise not yet
        UpdateFunctionValuesSize();           // we must allocate the matrix so that the readers get objects with valid row dimensions (some readers expect that)
        SetLearningRateMultiplier(0);
    }

protected:
    InputValueBase(DEVICEID_TYPE deviceId, const wstring& name, const TensorShape& sampleLayout, bool isSparse)
        : Base(deviceId, name)
    {
        Init(sampleLayout, isSparse);
    }
    InputValueBase(DEVICEID_TYPE deviceId, const wstring& name, size_t rows, bool isSparse)
        : InputValueBase(deviceId, name, TensorShape(rows), isSparse)
    {
    }
    InputValueBase(DEVICEID_TYPE deviceId, const wstring& name, bool isSparse)
        : InputValueBase(deviceId, name, TensorShape(), isSparse)
    {
    }
    InputValueBase(const ScriptableObjects::IConfigRecordPtr configp, bool isSparse)
        : Base(configp->Get(L"deviceId"), L"<placeholder>")
    {
        AttachInputs(configp, this->GetExpectedNumInputs());
        bool isImage = configp->Get(L"isImage");
        if (!isImage)
            Init(configp->Get(L"shape"), isSparse);
        else
            Init(ImageDimensions::AsTensorShape(configp->Get(L"imageWidth"), configp->Get(L"imageHeight"), configp->Get(L"imageChannels"), ImageLayoutKindFrom(configp->Get(L"imageLayout"))), isSparse);
    }

public:
    virtual void Save(File& fstream) const override
    {
        Base::Save(fstream);
        size_t rowsDummy = 0; // compat with old file format
        size_t colsDummy = 0;
        fstream << rowsDummy << colsDummy;
        m_sampleLayout.Save(fstream);
    }

    virtual void Load(File& fstream, size_t modelVersion) override
    {
        Base::Load(fstream, modelVersion);

        size_t rows, colsDummy;
        fstream >> rows >> colsDummy;
        TensorShape sampleLayout;
        sampleLayout.Load(fstream, /*acceptLegacyFormat=*/true);
        // some older files may have inconsistent tensor information
        if (rows != 0 /*old file*/ && rows != sampleLayout.GetNumElements() /*even older file*/)
        {
            fprintf(stderr, "WARNING: %ls InputValue has inconsistent serialized sample layout %s vs. number of rows %d. Resetting sample layout to vector.\n",
                    NodeName().c_str(), string(sampleLayout).c_str(), (int) rows);
            sampleLayout = TensorShape(rows);
        }
        Init(sampleLayout, m_isSparse);
    }

    // InputValue must not resize its inputs because that might destroy it. It should already have the correct size.
    virtual void UpdateFunctionMBSize() override
    {
        // don't touch our values
        // But take the opportunity for an additional check. Why not.
        if (Value().GetNumRows() != GetSampleLayout().GetNumElements())
            LogicError("UpdateFunctionMBSize: m_value not matching m_sampleLayout");
    }

    virtual void /*ComputationNode::*/ ForwardProp(const FrameRange&) override
    {
    }
    virtual void /*ComputationNode::*/ BackpropTo(const size_t /*inputIndex*/, const FrameRange&)
    {
        LogicError("InputValueBase::BackpropTo() should never be called.");
    }

    virtual void DumpNodeInfo(const bool printValues, const bool printMetadata, File& fstream) const override
    {
        Base::DumpNodeInfo(printValues, printMetadata, fstream);
        if (printMetadata)
        {
            fstream << "[" << string(GetSampleLayout()) << "]";
        }
    }

private:
    bool m_isSparse = false;
    void ConvertToSparseMatrix()
    {
        m_value->SwitchToMatrixType(MatrixType::SPARSE, matrixFormatSparseCSC, false);
    }
};

// -----------------------------------------------------------------------
// InputValue (/*no input*/)
// an input value (typically fed by a DataReader)
// this covers two types: (regular vs. image)
// TODO: There is still debate whether an InputValue without layout makes sense.
// -----------------------------------------------------------------------

template <class ElemType>
class InputValue : public InputValueBase<ElemType>
{
    typedef InputValueBase<ElemType> Base;
    UsingComputationNodeMembersBoilerplate;
    static const std::wstring TypeName()
    {
        return L"InputValue";
    }

public:
    InputValue(DEVICEID_TYPE deviceId, const wstring& name)
        : Base(deviceId, name, false)
    {
    }
    InputValue(DEVICEID_TYPE deviceId, const wstring& name, size_t rows)
        : Base(deviceId, name, rows, false)
    {
    }
    InputValue(DEVICEID_TYPE deviceId, const wstring& name, const TensorShape& sampleLayout)
        : Base(deviceId, name, sampleLayout, false)
    {
    }
    InputValue(const ScriptableObjects::IConfigRecordPtr configp)
        : Base(configp, false)
    {
    }
};

template class InputValue<float>;
template class InputValue<double>;

// -----------------------------------------------------------------------
// SparseInputValue (/*no input*/)
// a sparse input value (typically fed by a DataReader)
// this covers two types: (regular vs. image)
// -----------------------------------------------------------------------

template <class ElemType>
class SparseInputValue : public InputValueBase<ElemType>
{
    typedef InputValueBase<ElemType> Base;
    UsingComputationNodeMembersBoilerplate;
    static const std::wstring TypeName()
    {
        return L"SparseInputValue";
    }

public:
    SparseInputValue(DEVICEID_TYPE deviceId, const wstring& name)
        : Base(deviceId, name, true)
    {
    }
    SparseInputValue(DEVICEID_TYPE deviceId, const wstring& name, size_t rows)
        : Base(deviceId, name, rows, true)
    {
    }
    SparseInputValue(DEVICEID_TYPE deviceId, const wstring& name, const TensorShape& imageLayout)
        : Base(deviceId, name, imageLayout, true)
    {
    }
    SparseInputValue(const ScriptableObjects::IConfigRecordPtr configp)
        : Base(configp, true)
    {
    }
};

template class SparseInputValue<float>;
template class SparseInputValue<double>;

// -----------------------------------------------------------------------
// LookupTableNode (embedding matrix, bag-of-word representation of the inputs)
// implements an embedding, assuming a specific representation of the input data
// -----------------------------------------------------------------------

template <class ElemType>
class LookupTableNode : public ComputationNode<ElemType>, public NumInputs<2>
{
    typedef ComputationNode<ElemType> Base;
    UsingComputationNodeMembersBoilerplate;
    static const std::wstring TypeName()
    {
        return L"LookupTable";
    }

public:
    DeclareConstructorFromConfigWithNumInputs(LookupTableNode);
    LookupTableNode(DEVICEID_TYPE deviceId, const wstring& name)
        : Base(deviceId, name)
    {
    }

    virtual void /*ComputationNode::*/ BackpropTo(const size_t inputIndex, const FrameRange& t) override
    {
        if (inputIndex == 0) // left derivative (embedding matrix)
        {
            // This is a reduction operation, hence we need to mask out gaps.
            Matrix<ElemType> sliceInput1Value = Input(1)->MaskedValueFor(t);
            Matrix<ElemType> sliceOutputGrad = MaskedGradientFor(t);

            BackpropToLeft(sliceInput1Value, Input(0)->GradientAsMatrix(), sliceOutputGrad);
        }
        else if (inputIndex == 1) // right derivative (input)
        {
            Matrix<ElemType> sliceInput1Grad = Input(1)->GradientFor(t);
            Matrix<ElemType> sliceOutputGrad = GradientFor(t);

            BackpropToRight(Input(0)->ValueAsMatrix(), sliceInput1Grad, sliceOutputGrad);
        }
    }

    /*TODO: merge with call site*/ void BackpropToLeft(Matrix<ElemType>& inputFunctionValues, Matrix<ElemType>& inputGradientValues, Matrix<ElemType>& gradientValues)
    {
        size_t rows1 = inputFunctionValues.GetNumRows(), cols1 = inputFunctionValues.GetNumCols();
        size_t rowsp = gradientValues.GetNumRows(), colsp = gradientValues.GetNumCols();
        int wordsInEachSample = rows1 / inputGradientValues.GetNumCols();

        inputFunctionValues.Reshape(rows1 / wordsInEachSample, cols1 * wordsInEachSample);
        gradientValues.Reshape(rowsp / wordsInEachSample, colsp * wordsInEachSample);

        Matrix<ElemType>::MultiplyAndAdd(gradientValues, false, inputFunctionValues, true, inputGradientValues);

        inputFunctionValues.Reshape(rows1, cols1);
        gradientValues.Reshape(rowsp, colsp);
    }

    /*TODO: merge with call site*/ void BackpropToRight(Matrix<ElemType>& inputFunctionValues, Matrix<ElemType>& inputGradientValues, Matrix<ElemType>& gradientValues)
    {
        size_t rows1 = inputGradientValues.GetNumRows(), cols1 = inputGradientValues.GetNumCols();
        size_t rowsp = gradientValues.GetNumRows(), colsp = gradientValues.GetNumCols();
        int wordsInEachSample = rows1 / inputFunctionValues.GetNumCols();

        inputGradientValues.Reshape(rows1 / wordsInEachSample, cols1 * wordsInEachSample);
        gradientValues.Reshape(rowsp / wordsInEachSample, colsp * wordsInEachSample);

        Matrix<ElemType>::MultiplyAndAdd(inputFunctionValues, true, gradientValues, false, inputGradientValues);

        inputGradientValues.Reshape(rows1, cols1);
        gradientValues.Reshape(rowsp, colsp);
    }

    virtual void /*ComputationNode::*/ ForwardProp(const FrameRange& t) override
    {
        // input0 is the weight (each column is an embedding of one word), input 1 contains m_bnrLooked words in each column (sample)
        Matrix<ElemType> functionValues = ValueFor(t);
        const Matrix<ElemType>& input0 = Input(0)->ValueAsMatrix();
        Matrix<ElemType> input1 = Input(1)->ValueFor(t);

        size_t rows1 = input1.GetNumRows(), cols1 = input1.GetNumCols();
        size_t cols0 = input0.GetNumCols();

        int wordsInEachSample = rows1 / cols0;

        if (cols0 * wordsInEachSample != rows1)
            LogicError("LookupTableNode: rows of input 1 is not a multiple of cols of input 0. This usually happens when the feature dimension is not specified as that in the network definition of look-up-table dimension size.");

        auto input1Reshaped = input1.Reshaped(rows1 / wordsInEachSample, cols1 * wordsInEachSample);

        auto functionValuesReshaped = functionValues.Reshaped(input0.GetNumRows(), input1Reshaped.GetNumCols());
        functionValuesReshaped.AssignProductOf(input0, false, input1Reshaped, false);
    }

    virtual void /*ComputationNodeBase::*/ Validate(bool isFinalValidationPass) override
    {
        Base::Validate(isFinalValidationPass);
        InferMBLayoutFromInputsForStandardCase();

        if (isFinalValidationPass && !HasMBLayout())
            InvalidArgument("%ls %ls operation can only operate on minibatches.", NodeName().c_str(), OperationName().c_str());
        if (isFinalValidationPass && Input(1)->GetSampleMatrixNumRows() % Input(0)->GetAsMatrixNumCols() != 0)
            InvalidArgument("Mismatched dimension. Rows in input1 must be multiples of cols in input0.");

        size_t wordsInEachSample = Input(1)->GetSampleMatrixNumRows() / Input(0)->GetAsMatrixNumCols() /*note: can never be 0*/;

        // TODO: Should this add a tensor dimension?
        SetDims(TensorShape(Input(0)->GetAsMatrixNumRows() * wordsInEachSample), true);
    }

    bool UnitTest()
    {
        try
        {
            size_t nInput = 2;
            size_t nHidden = 3;
            size_t nOutput = 3;

            Input(0)->SetDims1(nInput, nHidden);
            Input(0)->UpdateFunctionValuesSize();
            Input(0)->Value().SetValue(1.0);
            Input(1)->Value().TransferFromDeviceToDevice(m_deviceId, CPUDEVICE, true);
            Input(1)->Value().SwitchToMatrixType(DENSE, matrixFormatDense, false);
            Input(1)->SetDims1(nHidden, nOutput);
            Input(1)->UpdateFunctionValuesSize();
            Input(1)->Value().SetValue(0.0);
            Input(1)->Value().SetValue(0, 0, 1.0);
            Input(1)->Value().SetValue(1, 1, 2.0);
            Input(1)->Value().TransferFromDeviceToDevice(CPUDEVICE, m_deviceId, true);
            Input(1)->Value().SwitchToMatrixType(SPARSE, matrixFormatSparseCSC, true);
            SetDims1(nInput, nOutput);
            UpdateFunctionValuesSize();

            ForwardProp(FrameRange(m_pMBLayout));

            // check with expected values
            Value().TransferFromDeviceToDevice(m_deviceId, CPUDEVICE, true);
            if (!ISCLOSE(Value()(0, 0), 1.0, EPSILON) ||
                !ISCLOSE(Value()(0, 1), 2.0, EPSILON) ||
                !ISCLOSE(Value()(1, 1), 2.0, EPSILON))
                throw("LSTMNode forward computation error");

            Value().TransferToDeviceIfNotThere(m_deviceId, true);

            Gradient().Resize(nInput, nOutput);
            Gradient().SetValue(1.0);
            for (size_t i = 0; i < 2; i++)
            {
                Input(i)->Gradient().Resize(Input(i)->Value().GetNumRows(), Input(i)->Value().GetNumCols());
                Input(i)->Gradient().SetValue(0);
            }
            for (size_t i = 0; i < 2; i++)
                BackpropTo(i, FrameRange(m_pMBLayout));

            // check with expected values
            if (!ISCLOSE(Input(1)->Gradient()(0, 0), 2, EPSILON)    // bi
                || !ISCLOSE(Input(1)->Gradient()(0, 1), 2, EPSILON) // Wxi
                || !ISCLOSE(Input(1)->Gradient()(1, 0), 2, EPSILON) // Whi
                || !ISCLOSE(Input(1)->Gradient()(2, 1), 2, EPSILON) // Wci
                )
                throw("LSTMNode gradient error on input gates");

            for (size_t i = 0; i < 2; i++)
                Input(i)->Gradient().TransferToDeviceIfNotThere(m_deviceId, true);
        }
        catch (...)
        {
            fprintf(stderr, "LookupTableNode unit test is not passed!");
            return false;
        }

        fprintf(stderr, "LookupTableNode unit test passed!\n");
        return true;
    }
};

template class LookupTableNode<float>;
template class LookupTableNode<double>;
} } }<|MERGE_RESOLUTION|>--- conflicted
+++ resolved
@@ -64,14 +64,12 @@
     {
         // TODO: Change dimensions to take a generic tensor instead. That will be a (minor) breaking change that will require fix-ups when converting from NDL to BrainScript.
         AttachInputs(configp, this->GetExpectedNumInputs());
-<<<<<<< HEAD
         // parameters[rows, [cols=1]] plus other optional parameters (learningRateMultiplier=[1|0|float], init=[uniform|gaussian|fixedvalue], initValueScale=[1|float], value=[0|float])
-        SetLearningRateMultiplier(configp->Get(L"learningRateMultiplier"));
-=======
-        // parameters[rows, [cols=1]] plus other optional parameters (needGradient=[true|false], init=[uniform|gaussian|fixedvalue], initValueScale=[1|float], value=[0|float])
-        // TODO: "needGradient" should be renamed to better match m_learningRateMultiplier. It is also inconsistent with MEL which uses "needsGradient"
-        SetLearningRateMultiplier((bool)configp->Get(L"needsGradient")? 1.0f : 0);
->>>>>>> aa74337d
+        if (configp->Exists(L"learningRateMultiplier"))
+            SetLearningRateMultiplier(configp->Get(L"learningRateMultiplier"));
+        else if (configp->Exists(L"needsGradient") || configp->Exists(L"needGradient") || configp->Exists(L"computeGradient"))
+            InvalidArgument("needsGradient|needGradient|computeGradient are not supported in BrainScript. Use learningRateMultiplier instead.");
+
         wstring initString = configp->Get(L"init");
         if (initString == L"fixedValue")
             Value().SetValue((ElemType) configp->Get(L"value"));
