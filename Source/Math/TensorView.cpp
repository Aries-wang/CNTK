// TensorView.cpp -- main CPP file that contains all functions exported by the CNTKMath.dll
//
// <copyright file="Matrix.cpp" company="Microsoft">
//     Copyright (c) Microsoft Corporation.  All rights reserved.
// </copyright>
//

// This implements the TensorView class, which is a layer around Matrix that reinterprets its content as a generic tensor.

#define _CRT_SECURE_NO_WARNINGS // "secure" CRT not available on all platforms  --add this at the top of all CPP files that give "function or variable may be unsafe" warnings

#include "stdafx.h"
#include "Basics.h"
#include "TensorView.h"
#include <array>

#ifndef let
#define let const auto
#endif

namespace Microsoft { namespace MSR { namespace CNTK {

    using namespace std;

    // -------------------------------------------------------------------
    // construction
    // -------------------------------------------------------------------

    // cast a matrix as a TensorView
    template<class ElemType>
    TensorView<ElemType>::TensorView(Matrix<ElemType> & sob) :
<<<<<<< HEAD
        m_sob(sob), m_shape(TensorShape(std::vector<size_t> { sob.GetNumRows(), sob.GetNumCols() }))
=======
        m_sob(sob.AsReference()), m_shape(TensorShape(array<size_t, 2> { sob.GetNumRows(), sob.GetNumCols() }))
>>>>>>> 835b3191
    { }
    // reshape a TensorView
    template<class ElemType>
    TensorView<ElemType>::TensorView(const TensorView<ElemType> & other, const TensorShape & shape) :
        m_sob(other.m_sob.AsReference()), m_shape(shape)
    {
        // for now we enforce that tensor dimensions match dimensions of the underlying matrix storage object
        // This is for sanity checks. In the future, it may appropriate to reduce this check to just checking the total number of elements, to allow abuses.
        // TODO: Use the multipliers instead?
        size_t i;
        size_t rowDim = 1;
        for (i = 0; i < m_shape.size() && rowDim < m_sob.GetNumRows(); i++)
            rowDim *= m_shape[i];
        // first i dimensions match matrix row dimension
        size_t colDim = 1;
        for (; i < m_shape.size(); i++)
            colDim *= m_shape[i];
        if (rowDim != m_sob.GetNumRows() || colDim != m_sob.GetNumCols())
            LogicError("TensorView: Tensor dimensions %s do not match storage-object dims %d x %d", string(m_shape).c_str(), (int)m_sob.GetNumRows(), (int)m_sob.GetNumCols());
    }

    // -------------------------------------------------------------------
    // elementwise operations
    // -------------------------------------------------------------------

    static bool Matches(size_t d1, size_t d2) { return d1 == 1 || d2 == 1 || d1 == d2; }    // do two dimensions match?

    template<class ElemType, size_t N>
    static void PrepareTensorOperands(array<TensorShape, N> shapes, array<size_t, N> & offsets,
                                      vector<size_t> & regularOpDims,
                                      array<vector<ptrdiff_t>, N> & regularStrides,
                                      vector<size_t> & reducingOpDims,
                                      array<vector<ptrdiff_t>, N> & reducingStrides)
    {
        // massage TensorShapes
        // Note that TensorShapes here may be shapes are stored or shapes with stride magic applied.

        // expand ones to make tensors compatible
        // Trailing dimensions broadcast.
        // E.g. A(J) vs. B(J x T) will broadcast A(:) to all T columns.
        // To broadcast an A(T) to all J rows of B, use TensorShape editing to insert a dimension to get A(1,T).
        size_t dims = 0;
        for (size_t i = 0; i < N; i++)
            if (dims < shapes[i].GetNumDims())
                dims = shapes[i].GetNumDims();
        for (size_t i = 0; i < N; i++)
            shapes[i] = shapes[i].Pad(dims);

        // determine operation shape (max over all dimensions)
        vector<size_t> opDims(dims, 0);
        for (size_t k = 0; k < dims; k++)
            for (size_t i = 0; i < N; i++)
                opDims[k] = max(opDims[k], shapes[i][k]);

        // dimension compatibility check
        // Each participant can broadcast. Non-broadcasting dimensions must match the operation dimension.
        for (size_t k = 0; k < dims; k++)
            for (size_t i = 0; i < N; i++)
                if (!Matches(shapes[i][k], opDims[k]))
                    InvalidArgument("Binary tensor operation: Dimension %d is incompatible between input %d and output (%s vs. %s)", (int)k, (int)shapes[i][k], string(shapes[i]).c_str(), string(TensorShape(opDims)).c_str());

        // flatten consecutive dimensions
        // Dimensions must be consecutive in memory, and either non-broadcasting or all-broadcasting, across all dimensions.
        // After this, as, bs, and cs no longer match the TensorShape objects.
        //fprintf(stderr, "Pre-flatten: Op %d: %s op %s -> %s via %s\n", (int)op, string(shapes[0]).c_str(), string(shapes[1]).c_str(), string(shapes[2]).c_str(), string(TensorShape(opDims)).c_str());
        for (size_t k = 1; k < dims; k++)
        {
            for (size_t i = 0; i < N; i++)
            {
                // check if stored without gaps to skip
                if (!shapes[i].CanFlatten(k))
                    goto nope;
                // check if they are either all broadcasting or all not broadcasting
                if ((shapes[i][k] != opDims[k] || shapes[i][k - 1] != opDims[k - 1]) && (shapes[i][k] != 1 || shapes[i][k - 1] != 1))
                    goto nope;
            }
            // these dimensions can be merged
            for (size_t i = 0; i < N; i++)
                shapes[i] = shapes[i].Flatten(k);               // TODO: overdoing the immutable thingy much?
            opDims = TensorShape(opDims).Flatten(k).GetDims();  // (ugh)
        nope:;
        }
        //fprintf(stderr, "Post-flatten: Op %d: %s op %s -> %s via %s\n", (int)op, string(shapes[0]).c_str(), string(shapes[1]).c_str(), string(shapes[2]).c_str(), string(TensorShape(opDims)).c_str());

        // remove singleton dimensions
        vector<bool> toDrop(dims, false);
        for (size_t k = 0; k < dims; k++)
        {
            for (size_t i = 0; i < N; i++)
                if (shapes[i][k] != 1)
                    goto neither;
            toDrop[k] = true;           // found an all-singleton dimensions
        neither:;
        }
        for (size_t i = 0; i < N; i++)
            shapes[i] = shapes[i].DropDims(toDrop);
        opDims = TensorShape(opDims).DropDims(toDrop).GetDims();    // (ugh)
        dims = opDims.size();   // #dims has changed
        for (size_t i = 0; i < N; i++)
            assert(dims == shapes[i].size());
        // note: if op is a scalar, then we end up with 0 dimensions here, which is allowed
        //fprintf(stderr, "Post-drop: Op %d: %s op %s -> %s via %s\n", (int)op, string(shapes[0]).c_str(), string(shapes[1]).c_str(), string(shapes[2]).c_str(), string(TensorShape(opDims)).c_str());

        // determine broadcasting; that is, set strides to 0 for 1-dimensions
        // To be more precise, we should only set actually broadcasting dimensions to 0.
        // But since dimensions that are 1 across all args are eliminated, any 1 must be some form of broadcasting.
        // TODO: Do we need to allow other strides at this point in time? If not, broadcasting becomes a bit vector.
        for (size_t i = 0; i < N; i++)
            shapes[i] = shapes[i].WithBroadcastStrides();

        //fprintf(stderr, "%s  op  %s  ->  %s  via  %s\n", string(shapes[0]).c_str(), string(shapes[1]).c_str(), string(shapes[2]).c_str(), string(TensorShape(opDims)).c_str());

        // determine inverse broadcasting dimensions
        // Inverse broadcasting dims are actual for loops in the kernel, whereas broadcasting input dims are handled by the thread index.
        // For regular input dims:
        //  - determine number of steps (product over opDims[.])
        //  - launch that many kernels
        //  - pass in:
        //     - total number of steps
        //     - strides for all inputs (with stride magic), separated by regular and inverse broadcasting dimensions
        //     - opDim (no stride magic allowed) for regular broadcasting dimensions
        //     - reverse broadcasting dimensions
        //     - opcodes for elementwise op and reduction op
        //  - in each kernel:
        //     - map thread index to dimensions (regular broadcasting ones)
        //     - for-loop over inverse broadcasting dimensions
        //        - map dimensions (including inverse broadcasting) for every input
        //        - perform op on the input values
        //        - accumulate
        //     - map dimensions (regular) for output
        //     - save result

        // separate out the inverse-broadcasting dimensions
        // Any singleton dimension in the result tensor is inverse-broadcasting, because there must be at least one non-1 dimension
        // in one of the inputs, otherwise the entire dimension would have been optimized away above.
        vector<bool> isReducingDim(dims);    // true for each inverse-broadcasting dimension
        for (size_t k = 0; k < dims; k++)
            isReducingDim[k] = shapes.back()[k] == 1;

        // form the regular (non-inverse-broadcasting) dims
        for (size_t i = 0; i < N; i++)
            regularStrides[i] = shapes[i].DropDims(isReducingDim).GetStrides();
        regularOpDims = TensorShape(opDims).DropDims(isReducingDim).GetDims();    // (ugh)

        // form the inverse-broadcasting dims
        vector<bool> isRegularDim(dims);    // true for each inverse-broadcasting dimension
        for (size_t k = 0; k < dims; k++)
            isRegularDim[k] = !isReducingDim[k];   // (no way to do this more nicely?)
        for (size_t i = 0; i < N; i++)
            reducingStrides[i] = shapes[i].DropDims(isRegularDim).GetStrides();
        reducingOpDims = TensorShape(opDims).DropDims(isRegularDim).GetDims();    // (ugh)

        for (size_t i = 0; i < N; i++)
            offsets[i] = shapes[i].GetOffset();
    }

    template<class ElemType>
    void TensorView<ElemType>::DoUnaryOpOf(ElemType beta, const TensorView & a, ElemType alpha, ElementWiseOperator op)
    {
        // prepare all tensor descriptor information as needed for execution
        array<size_t, 2> offsets;
        array<vector<ptrdiff_t>, 2> regularStrides, reducingStrides;
        vector<size_t> regularOpDims, reducingOpDims;
        PrepareTensorOperands<ElemType,2>(array<TensorShape, 2> { a.GetShape(), GetShape() }, offsets, regularOpDims, regularStrides, reducingOpDims, reducingStrides);

        // now perform the operation
        GetSOB().TensorOp(beta, a.GetSOB(), alpha, op, offsets, regularOpDims, regularStrides, reducingOpDims, reducingStrides);
    }

    template<class ElemType>
    void TensorView<ElemType>::DoBinaryOpOf(ElemType beta, const TensorView & a, const TensorView & b, ElemType alpha, ElementWiseOperator op)
    {
        array<size_t, 3> offsets;
        array<vector<ptrdiff_t>, 3> regularStrides, reducingStrides;
        vector<size_t> regularOpDims, reducingOpDims;
        PrepareTensorOperands<ElemType, 3>(array<TensorShape, 3> { a.GetShape(), b.GetShape(), GetShape() }, offsets, regularOpDims, regularStrides, reducingOpDims, reducingStrides);

        GetSOB().TensorOp(beta, a.GetSOB(), b.GetSOB(), alpha, op, offsets, regularOpDims, regularStrides, reducingOpDims, reducingStrides);
    }

    template<class ElemType>
    void TensorView<ElemType>::DoTernaryOpOf(ElemType beta, const TensorView & a, const TensorView & b, const TensorView & c, ElemType alpha, ElementWiseOperator op)
    {
        array<size_t, 4> offsets;
        array<vector<ptrdiff_t>, 4> regularStrides, reducingStrides;
        vector<size_t> regularOpDims, reducingOpDims;
        PrepareTensorOperands<ElemType, 4>(array<TensorShape, 4> { a.GetShape(), b.GetShape(), c.GetShape(), GetShape() }, offsets, regularOpDims, regularStrides, reducingOpDims, reducingStrides);

        GetSOB().TensorOp(beta, a.GetSOB(), b.GetSOB(), c.GetSOB(), alpha, op, offsets, regularOpDims, regularStrides, reducingOpDims, reducingStrides);
    }

    // simple test function for testing stuff
    // Call as: Microsoft::MSR::CNTK::TensorView<float>::Test();
    template<class ElemType>
    /*static*/ void TensorView<ElemType>::Test()
    {
        const DEVICEID_TYPE deviceId = 0; // -1
        Matrix<ElemType> m1(deviceId);
        Matrix<ElemType> m2(deviceId);
        Matrix<ElemType> m3(deviceId);
        {
            m1.SetValue(5, 3, { 1, 2, 3,
                                14, 15, 6,
                                4, 5, 16,
                                41, 5, 1,
                                1.8, 4.5, 7 });
            m2.SetValue(5, 1, { 42,
                                13,
                                1968,
                                3.1415f,
                                7 });

            m3.Resize(m1);

            // regular zip  (just add m1 to itself)
            TensorView(m3).DoSumOf(0, TensorView(m1), TensorView(m1), 1);
            m3.Print();

            // unary op
            TensorView(m3).DoSqrtOf(0, TensorView(m1), 1);
            m3.Print();

            // broadcasting of an input
            TensorView(m3).DoSumOf(0, TensorView(m1), TensorView(m2), 1);
            m3.Print();

            TensorView(m3).DoMaxOf(0, TensorView(m1), TensorView(m2), 1);
            m3.Print();

            TensorView(m3).DoGTOf(0, TensorView(m1), TensorView(m2), 1);
            m3.Print();

            // reduction over columns
            m3.Resize(5, 1);
            TensorView(m3).DoSumOf(0, TensorView(m1), TensorView(m2), 1);
            m3.Print();

            // reduction over rows
            m3.Resize(1, 3);
            TensorView(m3).DoSumOf(0, TensorView(m1), TensorView(m2), 1);
            m3.Print();

            TensorView(m3).DoLogSumOf(0, TensorView(m1), TensorView(m2), 1);
            m3.Print();
        }
        {
            m1.Resize(1, 42);
            m2.Resize(13, 1);
            m3.Resize(13, 21);
            TensorShape s1(1, 2, 21);
            TensorShape s2(13, 1);
            TensorShape s3(13, 1, 21);
            let t1 = TensorView<ElemType>(m1, s1); t1;
            let t2 = TensorView<ElemType>(m2, s2); t2;
            auto t3 = TensorView<ElemType>(m3, s3); t3;
            t3.DoSumOf(0, t1, t2, 1);
            m3.Print();
        }
    }

    template class TensorView<float>;
    template class TensorView<double>;

}}}<|MERGE_RESOLUTION|>--- conflicted
+++ resolved
@@ -29,11 +29,7 @@
     // cast a matrix as a TensorView
     template<class ElemType>
     TensorView<ElemType>::TensorView(Matrix<ElemType> & sob) :
-<<<<<<< HEAD
-        m_sob(sob), m_shape(TensorShape(std::vector<size_t> { sob.GetNumRows(), sob.GetNumCols() }))
-=======
         m_sob(sob.AsReference()), m_shape(TensorShape(array<size_t, 2> { sob.GetNumRows(), sob.GetNumCols() }))
->>>>>>> 835b3191
     { }
     // reshape a TensorView
     template<class ElemType>
