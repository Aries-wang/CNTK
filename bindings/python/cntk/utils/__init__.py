﻿# Copyright (c) Microsoft. All rights reserved.
# Licensed under the MIT license. See LICENSE.md file in the project root
# for full license information.
# ==============================================================================

import sys
import numbers
import collections
import copy
import numpy as np
from numbers import Number
from scipy import sparse

from .. import cntk_py
from cntk.device import use_default_device, cpu
from .swig_helper import typemap
from ..axis import Axis
from .progress_print import *

_VARIABLE_OR_FUNCTION = (cntk_py.Variable, cntk_py.Function)

def sanitize_precision(precision):
    '''
    Converts precision to NumPy precision

    Args:
        precision (str or `np.float32` or `np.float64`): precision, if string
         it can be one of 'float' 'float32, 'double', or 'float64'

    Returns:
        NumPy precision
    '''
    if precision in [cntk_py.DataType_Float, 'float', 'float32', np.float32]:
        return np.float32
    elif precision in [cntk_py.DataType_Double, 'double', 'float64', np.float64]:
        return np.float64
    else:
        raise ValueError('precision value: "%s" is not supported' % precision)


@typemap
def one_hot(batch, num_classes, dtype=None, device=None):
    '''
    Converts ``batch`` into a :class:`Value` object of ``dtype``
    such that the integer data in ``batch`` is interpreted as the indices
    representing one-hot vectors.

    Example:
        >>> num_classes = 6
        >>> sparse_indices = [[1,5],[4]]
        >>> i0 = C.input_variable(shape=num_classes, is_sparse=True)
        >>> z = C.times(i0, np.eye(num_classes))
        >>> value = C.one_hot(sparse_indices, num_classes)
        >>> z.eval({i0: value})
        [array([[ 0.,  1.,  0.,  0.,  0.,  0.],
               [ 0.,  0.,  0.,  0.,  0.,  1.]], dtype=float32), array([[ 0.,  0.,  0.,  0.,  1.,  0.]], dtype=float32)]

    Args:
        batch (list of lists of integers): batch input data of indices
        num_classes (int): number of classes
        dtype (`np.float32`, `np.float64`, default None): data type
        device (:class:`~cntk.device.DeviceDescriptor`, default None): device
         this value should be put on

    Returns:
        ``batch`` converted into a :class:`~Value` object that can be passed to
        the forward or eval function.
    '''
    if device is None:
        device = use_default_device()

    if isinstance(batch, np.ndarray):
        batch = batch.tolist()

    try:
        data_type = type(batch[0][0])
    except:
        raise ValueError('input must be a list of list of integers')

    if data_type != int:
        raise ValueError('supplied data to one_hot() must be of type integer'
                ' and not "%s" since it is index data.'%data_type)

    if dtype in [np.float32, None]:
        value = cntk_py.Value.create_one_hot_float(num_classes, batch, device, False)
    elif dtype == np.float64:
        value = cntk_py.Value.create_one_hot_double(num_classes, batch, device, False)
    return value


def sanitize_shape(shape):
    """
    If shape is scalar, it creates a tuple out of it.
    """
    return _as_tuple(shape)


def sanitize_input(arg, fallback_dtype=np.float32, reshape=None):
    """
    Convert to :class:`~cntk.ops.variables.Variable` so that it can be passed as Variable to the
    CNTK operators.

      * If ``arg`` is a NumPy array and its type is neither `np.float32` nor `np.float64`, it sets it to `np.float32`.
      * If ``arg`` is an op, it is assumed that it has only one output, which will be returned.

    Args:
        arg (number, NumPy array, :class:`~cntk.ops.variables.Variable`, or :class:`~cntk.ops.functions.Function`): input
        fallback_dtype (NumPy dtype): fallback dtype in case ``arg`` is a list

    Returns:
      Leaves Constant, Parameter, and Variable as is. Returns Constant, if
      ``arg`` is a number or NumPy array. Variable otherwise.
    """

    from cntk.ops.variables import Constant, Variable, Parameter
    from cntk.ops import constant, placeholder_variable

    # is it a Variable?
    if isinstance(arg,
                  (Constant, cntk_py.Constant,
                   Variable, cntk_py.Variable,
                   Parameter, cntk_py.Parameter)):
        return arg

    # or a Function?
    if isinstance(arg, cntk_py.Function):
        try:
            return arg.output
        except RuntimeError:
            raise ValueError(
                'the argument has more than one output, please provide the one you want')

    # maybe a Python list that we can interpret as a NumPy array?
    if isinstance(arg, list) and not arg:
        raise ValueError('input is empty')

    if not isinstance(arg, np.ndarray) or arg.dtype!=fallback_dtype:
        arg = np.asarray(arg, dtype=fallback_dtype)
        if arg.shape == ():
            arg.shape = (1,)

    if reshape:
        arg = np.reshape(arg, reshape)

    return constant(value=arg)


def get_data_type(*args):
    """
    Calculates the highest precision numpy data type of the provided parameters.
    If the parameter is a Function instance, it calculates it based on its
    inputs. Placeholders are ignored in the type determination.

    Args:
        args (number, list, NumPy array, :class:`~cntk.ops.variables.Variable`, or :class:`~cntk.ops.functions.Function`): input

    Returns:
        np.float32, np.float64, or None
    """
    from ..ops.variables import Variable

    cntk_dtypes = set()
    numpy_dtypes = set()
    if len(args) == 1 and isinstance(args, _VARIABLE_OR_FUNCTION):
        args = [args]

    for arg in args:
        if isinstance(arg, Variable) and arg.is_placeholder==True:
            continue
        if isinstance(arg,
                      (cntk_py.Variable, cntk_py.Value, cntk_py.NDArrayView)):
            if cntk_py.DataType_Double == arg.get_data_type():
                cntk_dtypes.add(np.float64)
            elif cntk_py.DataType_Float == arg.get_data_type():
                cntk_dtypes.add(np.float32)
        elif isinstance(arg, np.ndarray):
            if arg.dtype not in (np.float32, np.float64):
                raise ValueError(
                    'NumPy type "%s" is not supported' % arg.dtype)
            numpy_dtypes.add(arg.dtype.type)
        elif isinstance(arg, _VARIABLE_OR_FUNCTION):
            var_outputs = arg.outputs
            if len(var_outputs) > 1:
                raise ValueError(
                    'expected single output, but got %i' % len(var_outputs))

            var_type = var_outputs[0].get_data_type()
            if cntk_py.DataType_Double == var_type:
                cntk_dtypes.add(np.float64)
            else:
                cntk_dtypes.add(np.float32)
        else:
            # We don't know anything so we convert everything to float32. If it
            # works, we know the type.
            # TODO figure out a better/faster way.
            np.asarray(arg, dtype=np.float32)
            numpy_dtypes.add(np.float32)

    if cntk_dtypes:
        if np.float64 in cntk_dtypes:
            return np.float64
        elif np.float32 in cntk_dtypes:
            return np.float32
    else:
        if np.float64 in numpy_dtypes:
            return np.float64
        elif np.float32 in numpy_dtypes:
            return np.float32


def _is_dense(batch):
    if isinstance(batch, np.ndarray):
        return True
    elif sparse.issparse(batch):
        return False

    is_dense = True
    b = batch
    while isinstance(b, list):
        b = b[0]
        if sparse.issparse(b):
            return False

    return True

@typemap
def sanitize_batch(var, batch, seq_starts=None, device=None):
    '''
    Convert to :class:`Value`.

    Args:
        var (:class:`~cntk.ops.variables.Variable`): input variable into which
         ``batch`` is passed
        batch: batch input for `var`. It can be
         * a single NumPy array denoting the full minibatch
         * a list of NumPy arrays or SciPy sparse CSR matrices each representing a sequence
         * a :class:`Value` object (e.g. returned by :func:`one_hot`)
        seq_starts (list of `bool`s or None): if None, every sequence is
         treated as a new sequence. Otherwise, it is interpreted as a list of
         Booleans one for each sequence in the batch that tell whether a
         sequence is a new sequence (`True`) or a continuation of the sequence
         in the same slot of the previous minibatch (`False`)
        device (:class:`~cntk.device.DeviceDescriptor`, default None): device
         this value should be put on

    Returns:
        :class:`Value`: converted batch that can be passed to the core API
    '''
    if isinstance(batch, cntk_py.Value):
        if seq_starts is not None:
            raise ValueError('for directly passed Value objects sequence '
                    'starts cannot be used yet.')
        return batch

    if seq_starts and len(var.dynamic_axes)<=1:
        raise ValueError('you specified sequence begin markers, but your '
                'input_variable does not contain a sequence axis.')

    if device is None:
        device = use_default_device()

    from .. import Value
    return Value.create(var, batch, seq_starts, device)


def sanitize_value(shape, value, dtype, device):
    '''
    Converts a given ``value`` to an :class:`~cntk.NDArrayView` object that can be passed to
    the CNTK core.

    Args:
        shape (tuple): shape of the value
        value (None or value that can be cast to NumPy array): the value to
         be converted
        dtype: data type (np.float32 or np.float64)
        device (:class:`~cntk.device.DeviceDescriptor`): device this value should be put
         on

    Returns:
        :class:`~cntk.NDArrayView` object representing ``value``
    '''
    from .. import NDArrayView
    if value is None:
        if shape is None:
            raise ValueError('you need to specify at least shape or value')
        cntk_dtype = sanitize_dtype_cntk(dtype)
        ndav = NDArrayView(shape, cntk_dtype, device)
    else:
        np_dtype = sanitize_dtype_numpy(dtype)
        if not isinstance(value, np.ndarray) or value.dtype != np_dtype:
            if np.isscalar(value) and shape:
                value = np.full(shape, value, dtype=np_dtype)
            else:
                value = np.asarray(value, dtype=np_dtype)

        ndav = NDArrayView.from_dense(value, device)

    return ndav


def sanitize_function(arg):
    '''
    Tries to retrieve a Function from the argument or throws an exception if
    that's not possible.
    '''
    from cntk.ops import combine

    if isinstance(arg, cntk_py.Variable):
<<<<<<< HEAD
        arg = arg.owner
        if len(arg.outputs) != 1: # BUGBUG: This seems to happen with BlockFunctions?
            raise TypeError("casting Variable to Function unexpectedly returned a tuple")
=======
        arg = combine([arg])
>>>>>>> d15bec5a

    if not isinstance(arg, cntk_py.Function):
        raise TypeError("Object of type %s cannot be cast to Variable" %
                str(type(arg)))

    return arg

def sanitize_substitution_var(var):
    if isinstance(var, cntk_py.Function):
        var = var.output

    return var

def sanitize_var_substitution_map(substitutions):
    '''
    Sanitizes a dictionary of Variable to Variable mapping by converting
    any Function objects in the dictionary to Variable objects corresponding to 
    the lone output of th Function. If there are any Function objects in the dictionary
    that have multiple outputs, it will result in an exception
    '''

    if substitutions is None:
        return {}

    if not isinstance(substitutions, dict):
        raise TypeError("Variable substitution map must be a dictionary")
    
    converted_substitutions = dict()
    for key, value in substitutions.items():
        key = sanitize_substitution_var(key)
        value = sanitize_substitution_var(value)
        converted_substitutions[key] = value
    
    return converted_substitutions

def sanitize_var_map(op_arguments, arguments, precision=None,
                     device=None, extract_values_from_minibatch_data=True):
    '''
    Sanitizes a dictionary of `Variable` s to input data such that it can be
    handed off to the evaluation methods
    (:meth:`~cntk.ops.functions.Function.forward`,
    :meth:`~cntk.ops.functions.Function.backward`, :meth:`~cntk.Trainer.train_minibatch` and
    :meth:`~cntk.Trainer.test_minibatch`).

    Args:
        op_arguments (:class:`~cntk.ops.functions.Function`): arguments of the root function. In
         :meth:`~cntk.ops.functions.Function.forward` pass it is typically
         `op.arguments`, in :meth:`~cntk.ops.functions.Function.backward` pass it is
         `op.outputs`
        arguments: maps variables to their input data. The interpretation depends on
         the input type:

           * dict: keys are input variable or names, and values are the input data.
           * any other type: if node has an unique input, arguments is
             mapped to this input.
         For nodes with more than one input, only dict is allowed.

         In both cases, every every sample in the data will be interpreted
         as a new sequence.

         Sequences can be marked as continuations of the same sequence in
         the previous minibatch (that is the sequence in the same slot).
         There are two possibilities for this:

          * specifying arguments as a `tuple` where the first element is
            used as arguments and the second one will be used as a list
            of bools, denoting whether a sequence is a new one (`True`) or a
            continuation of the sequence in the same slot of the previous
            minibatch (`False`). This will be applied to all batches.
          * specifying arguments as a dictionary of variables to tuples
            where the first element is used as arguments and the second
            one will be used as a list of bools, denoting whether a sequence
            is a new one (`True`) or a continuation of the sequence in the
            same slot of the previous minibatch (`False`). This will be
            applied to all batches.

         Data should be either NumPy arrays or a
         :class:`~cntk.io.MinibatchData` instance.
        precision (str or `np.float32` or `np.float64`): if string it can be
         one of 'float' 'float32, 'double', 'float64', or None
        device (:class:`~cntk.device.DeviceDescriptor`, default None): device
         this value should be put on
        extract_values_from_minibatch_data (`bool`, defaults to `True`): specifies 
         if :class:`~cntk.io.MinibatchData` instances in the arguments map are
         converted to the underlying value (:class:`Value`) instances (default),
         or if they should remain intact, as they contain additional meta 
         information required by the Trainer (specifically, by the 
         :meth:`~cntk.Trainer.train_minibatch` method).

    Returns:
        `dict` that maps variables to sanitized batches
    '''
    from ..io import MinibatchData

    if not op_arguments:
        return {}

    if isinstance(arguments, tuple):
        arguments, seq_starts = arguments
    else:
        seq_starts = None

    if arguments is None or isinstance(arguments, (dict, list)) and len(arguments) == 0:
        if len(op_arguments) > 0:
            raise ValueError('function expects %i arguments' %
                             len(op_arguments))
        return {}

    if len(arguments) < len(op_arguments):
        raise ValueError('your graph has %i inputs, but you specified %i' %
                        (len(op_arguments), len(arguments)))

    if isinstance(arguments, dict):
        arg_names = [var.name for var in op_arguments]
        name_counter = collections.Counter(arg_names)

        var_name_map = dict((var.name, var) for var in op_arguments)
    else:
        if len(op_arguments) == 1:
            name_counter = collections.Counter([op_arguments[0].name])
            var_name_map = dict([(op_arguments[0].name, op_arguments[0])])
            arguments = dict([(op_arguments[0], arguments)])
        else:
            raise ValueError('non-dict argument (%s) is not supported for nodes with more than one input' % type(arguments).__name__)

    if precision is not None:
        precision = sanitize_precision(precision)

    var_map = {}
    for var, batch in arguments.items():
        if isinstance(var, str):
            if name_counter[var] == 0:
                raise ValueError('variable with name "%s" does not exist in the network. Available variable names: %s' % (
                    var, ", ".join(var_name_map)))
            elif name_counter[var] > 1:
                raise ValueError('node name "%s" is not unique' % var)

            try:
                var = var_name_map[var]
            except KeyError:
                raise KeyError("no input with the name '%s' was found.  Available: %s" % (
                    var, ", ".join(var_name_map.keys())))

        if isinstance(batch, tuple):
            if seq_starts is not None:
                raise ValueError('you cannot provide sequence start '
                        'information globally and for individual batches '
                        'at the same time')

            batch, seq_starts = batch

            if seq_starts is not None:
                if not isinstance(seq_starts, (tuple, list)):
                    raise ValueError(
                        'if you specify sequence begin markers, it needs to be a list')

                sample_size = batch.shape[0] if hasattr(batch, 'shape') else len(batch)

                if len(seq_starts) != sample_size:
                    raise ValueError('you have %i sequences, but only %i '
                            'sequence begin markers' % (sample_sizes, len(seq_starts)))


        if isinstance(batch, MinibatchData) and extract_values_from_minibatch_data:
            batch = batch.data

        if not (isinstance(batch, MinibatchData) or isinstance(batch, cntk_py.Value)):
            batch = sanitize_batch(var, batch, seq_starts, device)

        var_map[var] = batch

    return var_map


def _ones_like(batch, precision):
    '''
    Returns a new batch, which has the same format as ``batch`` but all values
    set to 1.

    Args:
        batch (list of NumPy arrays): a list of sequences, which are NumPy arrays
    '''
    return [np.ones_like(sample, dtype=sanitize_precision(precision)) for sample in batch]

def sanitize_dtype_numpy(dtype):
    is_type = isinstance(dtype, type) or isinstance(dtype, np.dtype)
    is_str = isinstance(dtype, str)
    if is_type and dtype in (int, np.float32) or \
            hasattr(dtype, 'kind') and dtype.kind in 'iu' \
            or is_str and dtype in ('float', 'float32'):
        return np.float32
    elif is_type and dtype in (float, np.float64) or \
            is_str and dtype in ('double', 'float64'):
        # The Python type 'float' is a np.float64
        return np.float64
    else:
        raise ValueError('data type "%s" is not supported' % dtype)


def sanitize_dtype_cntk(dtype):
    if isinstance(dtype, int) and dtype in (cntk_py.DataType_Float, cntk_py.DataType_Double, cntk_py.DataType_Unknown):
        return dtype
    if dtype is None:
        return cntk_py.DataType_Unknown

    dtype = sanitize_dtype_numpy(dtype)
    if dtype == np.float32:
        return cntk_py.DataType_Float
    elif dtype == np.float64:
        return cntk_py.DataType_Double
    else:
        raise ValueError('data type "%s" is not supported' % dtype)


def sanitize_axis(axis):
    '''
    Sanitizes the axis.

    Args:
        axis (:class:`~cntk.axis.Axis` or int or None): the axis to be used.

          * :class:`~cntk.axis.Axis`: use axis instance directly (will convert
            row- to col-major in case of static axis).
          * int: if positive, use it as static axis. If negative, count from
            last to first axis
          * None: denote all available axes
    '''
    if axis is None:
        return Axis.all_static_axes()
    elif isinstance(axis, numbers.Integral):
        return Axis(-axis - 1)
    elif axis.is_static_axis:
        return Axis(-1 - axis.static_axis_index())
    else:
        return axis


def sanitize_dynamic_axes(axes):
    if not type(axes) in (list, tuple):
        axes = [axes]
    for ax in axes:
        if not isinstance(ax, cntk_py.Axis):
            raise TypeError('type Axis expected, got %s instead'%type(ax))
    axes = tuple(reversed(axes))
    return axes


def get_train_loss(trainer):
    '''
    Fetch the train loss from the last minibatch and copy it to the CPU in case it is on the GPU.

    Args:
        trainer (:class:`~cntk.trainer.Trainer`): the trainer used.
    Returns:
        the loss value
    '''
    # we copy the value so swig does not destroy it when we leave the scope
    return copy.copy(trainer.previous_minibatch_loss_average)


def get_train_eval_criterion(trainer):
    '''
    Fetch the train evaluation criterion (e.g., classification error) from the last minibatch and copy it to the CPU in case it is on the GPU.

    Args:
        trainer (:class:`Trainer`): the trainer used.
    Returns:
        the criterion value
    '''
    # we copy the value so swig does not destroy it when we leave the scope
    return copy.copy(trainer.previous_minibatch_evaluation_average)


def value_to_seq(value):
    '''
    Convert a Value to a sequence of NumPy arrays that have their masked
    entries removed.

    Args:
        value (:class:`Value`): Value as it is returned by Swig

    Returns:
        a list of NumPy arrays
    '''

    np_data = np.asarray(value)
    mask = value.mask()
    if mask:
        mask = np.asarray(mask)
        np_data = [seq[mask[idx] != cntk_py.MaskKind_Invalid]
                   for idx, seq in enumerate(np_data)]

    return np_data


def eval(op, arguments=None, precision=None, device=None, backward_pass=False, expected_backward=None):
    '''
    It evaluates ``op`` on the data provided by the reader. This is useful
    mainly to explore the operators and for convenient unit testing.

    Args:
        op (:class:`Function`): operation to evaluate
        arguments: maps variables to their input data. The
         interpretation depends on the input type:
          * `dict`: keys are input variable or names, and values are the input data.
          * any other type: if node has a unique input, ``arguments`` is mapped to this input.
           For nodes with more than one input, only `dict` is allowed.
         In both cases, every sample in the data will be interpreted
         as a new sequence. To mark samples as continuations of the
         previous sequence, specify ``arguments`` as `tuple`: the
         first element will be used as ``arguments``, and the second one will
         be used as a list of bools, denoting whether a sequence is a new
         one (`True`) or a continuation of the previous one (`False`).
         Data should be either NumPy arrays or a
         :class:`~cntk.io.MinibatchData` instance.
        seq_starts (list of bools or None): if None, every sequence is
         treated as a new sequence. Otherwise, it is interpreted as a list of
         Booleans that tell whether a sequence is a new sequence (`True`) or a
         continuation of the sequence in the same slot of the previous
         minibatch (`False`)
        precision (str or None): precision being 'float32', 'float64', or
         None, in which case it will be determined by inspecting the operator
         (costly)
        device (:class:`~cntk.device.DeviceDescriptor`, default None): device
         this value should be put on
        backward_pass (`bool`, optional): whether a backward pass is performed
        expected_backward (`dict` or None): keys are variables for which to
         compute a backward ouptut. By default (None) all entries from
         'arguments' are used

    Returns:
        mapping of output variables to their values.
    '''

    if backward_pass:
        state, forward_output = op.forward(arguments, op.outputs, op.outputs,
            device=device)

        if expected_backward is None:
            expected_backward = arguments
        root_gradients = {v: _ones_like(o, precision) for v, o in
                          forward_output.items()}

        backward_output = op.backward(state, root_gradients, expected_backward)

        return forward_output, backward_output

    else:
        state, forward_output = op.forward(arguments, op.outputs, None, device=device)
        return forward_output, None

def Record(**kwargs):
    '''
    Easy construction of a record (=immutable singleton class) from keyword arguments.
    e.g. r = Record(x = 13, y = 42) ; x = r.x

    Args:
        kwargs: keyword arguments to turn into the record members

    Returns:
        A singleton class instance that has all passed kw args as immutable class members.
    '''
    class _ClassFromDict(dict):
        def __init__(self, args_dict):
            super(_ClassFromDict, self).__init__(args_dict)
            self.__dict__.update(args_dict)
        def __getattr__(self, key):
            if key not in self:
                raise AttributeError("record has no attribute '{}'".format(key))
            return self[key]
        def __setattr__(self, key, value):
            # TODO: try to delete __setattr__ to make it immutable
            raise AttributeError('record is immutable')

    return _ClassFromDict(kwargs)

def _as_tuple(x):
    '''
    Convert an argument to a tuple.

    Args:
        x: if scalar, it returns ``(x,)``. If iterable, it converts it to
        tuple.

    Returns:
        Tuple of ``x``.
    '''
    if np.isscalar(x):
        x = (x,)
    return tuple(x)<|MERGE_RESOLUTION|>--- conflicted
+++ resolved
@@ -306,13 +306,9 @@
     from cntk.ops import combine
 
     if isinstance(arg, cntk_py.Variable):
-<<<<<<< HEAD
-        arg = arg.owner
+        arg = combine([arg])
         if len(arg.outputs) != 1: # BUGBUG: This seems to happen with BlockFunctions?
             raise TypeError("casting Variable to Function unexpectedly returned a tuple")
-=======
-        arg = combine([arg])
->>>>>>> d15bec5a
 
     if not isinstance(arg, cntk_py.Function):
         raise TypeError("Object of type %s cannot be cast to Variable" %
