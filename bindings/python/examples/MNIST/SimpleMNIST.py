# Copyright (c) Microsoft. All rights reserved.

# Licensed under the MIT license. See LICENSE.md file in the project root
# for full license information.
# ==============================================================================

import numpy as np
import sys
import os
from cntk import Trainer, StreamConfiguration, DeviceDescriptor, text_format_minibatch_source
from cntk.learner import sgd
from cntk.ops import input_variable, cross_entropy_with_softmax, combine, classification_error, sigmoid, element_times, constant

abs_path = os.path.dirname(os.path.abspath(__file__))
sys.path.append(os.path.join(abs_path, "..", ".."))
from examples.common.nn import fully_connected_classifier_net, print_training_progress

# Creates and trains a feedforward classification model for MNIST images
def simple_mnist():
    input_dim = 784
    num_output_classes = 10
    num_hidden_layers = 1
    hidden_layers_dim = 200

    # Input variables denoting the features and label data
    input = input_variable(input_dim, np.float32)
    label = input_variable(num_output_classes, np.float32)

    # Instantiate the feedforward classification model
    scaled_input = element_times(constant((), 0.00390625), input)
    netout = fully_connected_classifier_net(scaled_input, num_output_classes, hidden_layers_dim, num_hidden_layers, sigmoid)

    ce = cross_entropy_with_softmax(netout, label)
    pe = classification_error(netout, label)

    rel_path = os.path.join(*"../../../../Examples/Image/MNIST/Data/Train-28x28_cntk_text.txt".split("/"))
    path = os.path.normpath(os.path.join(abs_path, rel_path))
    if not os.path.exists(path):
        readme_file = os.path.normpath(os.path.join(os.path.dirname(path), "..", "README.md"))
        raise RuntimeError("File '%s' does not exist. Please follow the instructions at %s to download and prepare it."%(path, readme_file))
    feature_stream_name = 'features'
    labels_stream_name = 'labels'
    
    mb_source = text_format_minibatch_source(path, [ 
                    StreamConfiguration( feature_stream_name, input_dim ), 
                    StreamConfiguration( labels_stream_name, num_output_classes) ])
    features_si = mb_source.stream_info(feature_stream_name)
    labels_si = mb_source.stream_info(labels_stream_name)

    # Instantiate the trainer object to drive the model training
<<<<<<< HEAD
    trainer = Trainer(netout, ce, pe, [sgd(netout.owner.parameters(),
=======
    trainer = Trainer(netout, ce, pe, [sgd_learner(netout.parameters(),
>>>>>>> fcbaa347
        lr=0.003125)])

    # Get minibatches of images to train with and perform model training
    minibatch_size = 32
    num_samples_per_sweep = 60000
    num_sweeps_to_train_with = 1
    num_minibatches_to_train = (num_samples_per_sweep * num_sweeps_to_train_with) / minibatch_size
    training_progress_output_freq = 20
    for i in range(0, int(num_minibatches_to_train)):
        mb = mb_source.get_next_minibatch(minibatch_size)

        # Specify the mapping of input variables in the model to actual minibatch data to be trained with
        arguments = {input : mb[features_si].m_data, label : mb[labels_si].m_data}
        trainer.train_minibatch(arguments)

        print_training_progress(trainer, i, training_progress_output_freq)

if __name__=='__main__':
    # Specify the target device to be used for computing
    target_device = DeviceDescriptor.gpu_device(0)
    # If it is crashing, probably you don't have a GPU, so try with CPU:
    # target_device = DeviceDescriptor.cpu_device()
    DeviceDescriptor.set_default_device(target_device)

    simple_mnist()<|MERGE_RESOLUTION|>--- conflicted
+++ resolved
@@ -48,11 +48,7 @@
     labels_si = mb_source.stream_info(labels_stream_name)
 
     # Instantiate the trainer object to drive the model training
-<<<<<<< HEAD
-    trainer = Trainer(netout, ce, pe, [sgd(netout.owner.parameters(),
-=======
-    trainer = Trainer(netout, ce, pe, [sgd_learner(netout.parameters(),
->>>>>>> fcbaa347
+    trainer = Trainer(netout, ce, pe, [sgd(netout.parameters(),
         lr=0.003125)])
 
     # Get minibatches of images to train with and perform model training
